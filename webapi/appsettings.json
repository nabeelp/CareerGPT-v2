--- conflicted
+++ resolved
@@ -185,15 +185,8 @@
       // Multiple generators can be used, e.g. for data migration, A/B testing, etc.
       "EmbeddingGeneratorTypes": ["AzureOpenAIEmbedding"],
       // Vectors can be written to multiple storages, e.g. for data migration, A/B testing, etc.
-<<<<<<< HEAD
       "MemoryDbTypes": ["AzureAISearch"],
       // ImageOcrType is the image OCR configuration: "None", "AzureFormRecognizer" or "Tesseract"
-=======
-      "MemoryDbTypes": [
-        "SimpleVectorDb"
-      ],
-      // ImageOcrType is the image OCR configuration: "None", "AzureAIDocIntel" or "Tesseract"
->>>>>>> 41de2860
       "ImageOcrType": "None"
     },
     //
